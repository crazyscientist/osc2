"""This module provides classes to manage a local package cache
and to fetch build dependencies from the api or a mirror.

"""

import os
from collections import namedtuple
<<<<<<< HEAD
from six.moves.urllib.parse import urlparse
from urlgrabber import grabber, mirror
=======

import urlparse
>>>>>>> c63b7eb7

from osc2.build import BuildResult
from osc2.httprequest import HTTPError, build_url
from osc2.remote import RORemoteFile
from osc2.util.io import copy_file
from osc2.util.listinfo import ListInfo
from osc2.util.notify import Notifier


class CacheManager(object):
    """Base class for a local cache manager.

    The cache manager provides an interface for storing build
    dependencies and retrieving the path to the a specific
    BuildDependency.

    """

    def __init__(self, root):
        """Constructs a new CacheManager object.

        root is a path to the cache dir. A ValueError is
        raised if root exists and is no dir or if root is not
        writable.

        """
        exists = os.path.exists(root)
        if exists and not os.path.isdir(root):
            raise ValueError("root \"%s\" exists but is no dir" % root)
        elif exists and not os.access(root, os.W_OK):
            raise ValueError("root \"%s\" exists but is not writable" % root)
        self._root = root

    def exists(self, bdep):
        """Returns True if bdep exists in the cache, False otherwise.

        bdep is a BuildDependency instance.

        """
        raise NotImplementedError()

    def filename(self, bdep):
        """Returns a filename for bdep (filename to the cache file).

        bdep is a BuildDependency instance. A ValueError is raised
        if bdep does not exist in the cache.

        """
        raise NotImplementedError()

    def remove(self, bdep):
        """Remove the file represented by bdep from the cache.

        bdep is a BuildDependency instance. A ValueError is raised
        if bdep does not exist in the cache.

        """
        raise NotImplementedError()

    def write(self, bdep, source):
        """Write source to cache.

        bdep is a BuildDependency instance. source is a filename or
        file-like object. A ValueError is raised if bdep already exists
        in the cache.

        """
        raise NotImplementedError()


class FilenameCacheManager(CacheManager):
    """Trivial cache manager implementation.

    The files are stored in a simple <project>/<repo>/<arch>/<package>
    hierarchy.

    """

    def __init__(self, root):
        super(FilenameCacheManager, self).__init__(root)

    def _calculate_filename(self, bdep):
        """Returns the calculated filename for bdep.

        bdep is a BuildDependency instance.

        """
        return os.path.join(self, self._root, bdep.get('project'),
                            bdep.get('repository'), bdep.get('arch'),
                            bdep.get('filename'))

    def _exists(self, bdep, error=False):
        """Returns True if bdep exists in the cache otherwise False.

        Keyword arguments:
        error -- if error is True and bdep does not exist in the cache a
                 ValueError is raised (default: False)

        """
        fname = self._calculate_filename(bdep)
        exists = os.path.exists(fname)
        if not exists and error:
            msg = "bdep for file \"%s\" does not exist" % bdep.get('filename')
            raise ValueError(msg)
        return exists

    def exists(self, bdep):
        return self._exists(bdep, error=False)

    def filename(self, bdep):
        # a ValueError is raised if bdep does not exist
        self._exists(bdep, error=True)
        return self._calculate_filename(bdep)

    def remove(self, bdep):
        # a ValueError is raised if bdep does not exist
        self._exists(bdep, error=True)
        fname = self._calculate_filename(bdep)
        os.unlink(fname)
        # check if we can remove some dirs
        dirname = os.path.dirname(fname)
        if not os.listdir(dirname):
            # remove arch
            os.rmdir(dirname)
        dirname = os.path.dirname(dirname)
        if not os.listdir(dirname):
            # remove repo
            os.rmdir(dirname)
        dirname = os.path.dirname(dirname)
        if not os.listdir(dirname):
            # remove project
            os.rmdir(dirname)

    def write(self, bdep, source):
        if self.exists(bdep):
            msg = "bdep for file \"%s\" already exists" % bdep.get('filename')
            raise ValueError(msg)
        fname = self._calculate_filename(bdep)
        dirname = os.path.dirname(fname)
        if not os.path.exists(dirname):
            os.makedirs(dirname)
        copy_file(source, fname)


class NamePreferCacheManager(FilenameCacheManager):
    """Prefer build dependencies by name.

    A pkgname->filename dict can be passed to the constructor and if for
    instance a filename for the build dependency with name "pkgname" is
    requested the corresponding filename is returned (regardless if a
    package with the same name and exact version, release, project, arch
    exists in the cache).

    """

    def __init__(self, root, **prefers):
        """Constructs a new NamePreferCacheManager object.

        root is a path to the cache dir. A ValueError is
        raised if root exists and is no dir or if root is not
        writable.

        Keyword arguments:
        **prefers -- name->filename mapping (see class' docstr for the details)
                     (default: {})

        """
        super(NamePreferCacheManager, self).__init__(root)
        self._prefers = prefers

    def _calculate_filename(self, bdep, *args, **kwargs):
        if bdep.get('name') in list(self._prefers.keys()):
            return self._prefers[bdep.get('name')]
        return super(NamePreferCacheManager, self)._calculate_filename(
            bdep, *args, **kwargs)

    def remove(self, bdep, *args, **kwargs):
        if bdep.get('name') in list(self._prefers.keys()):
            # do not unlink package
            del self._prefers[bdep.get('name')]
            return
        super(NamePreferCacheManager, self).remove(bdep, *args, **kwargs)


def _download_url_builder(binfo, bdep):
    """Returns a download url.

    If binfo has no downloadurl attribute None is returned.
    In this case the fetcher does not consider this url.
    Otherwise a list [http(s)://host, path, query-dict] is
    returned.

    """
    if binfo.get('downloadurl') is None:
        return None, None, None
    data = urlparse(binfo.get('downloadurl'))
    # remove path from downloadurl
    downloadurl = binfo.get('downloadurl').replace(data[2], '')
    path = "%s/%s/%s/%s/%s" % (data[2], bdep.get('project').replace(':', ':/'),
                               bdep.get('repository'), bdep.get('arch'),
                               bdep.get('filename'))
    # no queries
    return downloadurl, path, {}


class CustomMirrorGroup(object):
    """Manages a pool of mirrors to retrieve data from.

    It subsequently tries each mirror from the mirror pool, until a mirror
    is found that can be opened by a specific opener instance (usually a
    MirrorUrlOpener instance).

    This is a very simplified variant of the urlgrabber.mirror.MirrorGroup
    class.

    """

    def __init__(self, opener, mirror_pool):
        """Constructs a new CustomMirrorGroup object.

        opener is a MirrorUrlOpener instance (or any other object that provides
        a corresponding urlopen method). mirror_pool is an iterable whose values
        are a (host, path, query) tuple where host and path are strings and
        query is a dict.

        """
        super(CustomMirrorGroup, self).__init__()
        self._opener = opener
        self._mirror_pool = mirror_pool
        self.used_mirror_urls = []

    def urlopen(self, **kwargs):
        """Returns the data from one of the mirrors or None.

        It subsequently tries each mirror from the mirror pool, until a mirror
        is found that can be opened by a specific opener instance (usually a
        MirrorUrlOpener instance). If such a mirror is found, the actual
        data that is returned depends on the opener. If no mirror can be
        opened by the opener, None is returned.

        Keyword arguments:
        kwargs -- optional arguments for the opener (these arguments are not
                  supposed to be query parameters for the http request)

        """
        for (host, path, query) in self._mirror_pool:
            kw = kwargs.copy()
            kw.update(query)
            self.used_mirror_urls.append(build_url(host, path, **query))
            try:
                return self._opener.urlopen(host, path, **kw)
            except HTTPError:
                pass
        return None


class MirrorUrlOpener(object):
    """Used to open a mirror url."""

    def __init__(self, bdep):
        """Constructs a new MirrorUrlOpener object.

        bdep is a BuildDependency which should be fetched (can be used
        by potential subclasses).

        """
        super(MirrorUrlOpener, self).__init__()
        self._bdep = bdep

    def urlopen(self, host, path, **kwargs):
        """Returns a RORemoteFile instance.

        Invoked by the CustomMirrorGroup object.
        host is the host and path is the path.

        Keyword arguments:
        kwargs -- optional arguments for the RORemoteFile instance (like
                  query parameters)

        """
        return RORemoteFile(path, apiurl=host, lazy_open=False, **kwargs)


class FetchListener(object):
    """Notifies a client about the fetching process.

    Additionally a client can stop the fetching process by raising
    a BuildDependencyFetchError exception (or a subclass) (Note:
    the caller of the fetcher has appropriately handle this exception).

    """

    def pre(self, binfo, finfo):
        """This method is called before the fetching process starts.

        finfo is a ListInfo instance (representing a FetchInfo). binfo
        is a BuildInfo instance.

        """
        raise NotImplementedError()

    def post(self, fetch_results):
        """This method is called after all bdeps are fetched.

        fetch_results is a list which contains FetchResult instances.
        Note this method is called even if the fetching process
        was unsuccessful (that is afterwards a BuildDependencyFetcherError
        might be raised).

        """
        raise NotImplementedError()

    def pre_fetch(bdep, fr):
        """This method is called before a specificy bdep is fetched.

        bdep is a BuildDependency instance and fr is a FetchResult
        instance or None. This method is at least called 2 times for
        a bdep.
        It is also possible that there are subsequent pre_fetch calls
        without any intermediate post_fetch calls. Also there might
        be more pre_fetch calls than post_fetch calls (for instance
        if a bdep cannot be delivered via cpio pre_fetch is called
        but post_fetch is not).

        """
        raise NotImplementedError()

    def post_fetch(self, fr):
        """This method is called after a bdep is fetched, written to the cache.

        bdep is a BuildDependency instance and fr is a FetchResult
        instance or None. This method is at least called 2 times for
        a bdep.

        """
        raise NotImplementedError()


class FetchNotifier(Notifier):
    """Notifies all registered FetchListener."""

    def pre(self, *args, **kwargs):
        self._notify('pre', *args, **kwargs)

    def post(self, *args, **kwargs):
        self._notify('post', *args, **kwargs)

    def pre_fetch(self, *args, **kwargs):
        self._notify('pre_fetch', *args, **kwargs)

    def post_fetch(self, *args, **kwargs):
        self._notify('post_fetch', *args, **kwargs)


class BuildDependencyFetchError(Exception):
    """Raised if a bdep or multiple bdeps cannot be fetched."""

    def __init__(self, bdeps, errors=''):
        """Constructs a new BuildDependencyFetchError object.

        bdeps is a list of the missing BuildDependency objects.

        Keyword arguments:
        errors -- an error str (usually the contents of the .errors
                  file from the cpio archive) (default: '')

        """
        super(BuildDependencyFetchError, self).__init__()
        self.bdeps = bdeps
        self.errors = errors


class BuildDependencyFetcher(object):
    """This class can be used to fetch build dependencies."""

    FetchResult = namedtuple('FetchResult',
                             ['bdep', 'available', 'mirror_urls',
                              'mirror_match'],
                             verbose=False)

    def __init__(self, cmgr, url_builder=None, listener=None):
        """Constructs a new BuildDependencyFetcher object.

        cmgr is a CacheManager.

        Keyword arguments:
        url_builder -- list of methods which are used to build mirror
                       urls (default: [])
        listener -- list of FetchListener instances (default: [])

        """
        super(BuildDependencyFetcher, self).__init__()
        self._cmgr = cmgr
        if url_builder is None:
            url_builder = []
        self._url_builder = url_builder
        self._url_builder.append(_download_url_builder)
        if listener is None:
            listener = []
        self._notifier = FetchNotifier(listener)
        self.fetch_results = []
        self._cpio_todo = {}

    def _append_cpio(self, arch, bdep):
        """Appends bdep to the cpio download todo list.

        arch is the "default" architecture (usually binfo.arch).
        bdep is a BuildDependency instance.

        """
        prpap = "%s/%s/%s/%s" % (bdep.get('project'), bdep.get('repository'),
                                 bdep.get('repoarch', arch),
                                 bdep.get('package', '_repository'))
        self._cpio_todo.setdefault(prpap, []).append(bdep)

    def _calculate_fetchinfo(self, binfo):
        """Calculates fetchinfo list.

        A ListInfo object is returned which contains the available and
        missing bdeps. binfo is a BuildInfo instance.

        """
        finfo = ListInfo('available', 'missing')
        for bdep in binfo.bdep[:]:
            if self._cmgr.exists(bdep):
                finfo.append(bdep, 'available')
            else:
                finfo.append(bdep, 'missing')
        return finfo

    def find_fetch_result(self, bdep):
        """Returns the FetchResult for the given bdep.

        If no FetchResult is found None is returned.

        """
        for fr in self.fetch_results:
            if bdep == fr.bdep:
                return fr
        return None

    def _fetch(self, binfo, bdep):
        """Fetches bdep from a mirror and stores it in the cache.

        binfo is a BuildInfo and bdep is a BuildDependency object.

        """
        mirror_pool = []
        for url_builder in self._url_builder:
            components = url_builder(binfo, bdep)
            if not [i for i in components if i is None]:
                mirror_pool.append(components)
        mgroup = CustomMirrorGroup(MirrorUrlOpener(bdep), mirror_pool)
        # in this case there is no fetch result
        self._notifier.pre_fetch(bdep, None)
        f = mgroup.urlopen()
        if f is None:
            fr = BuildDependencyFetcher.FetchResult(bdep, False,
                                                    mgroup.used_mirror_urls,
                                                    False)
            self._notifier.post_fetch(bdep, fr)
            return fr
        # everything looks good - write file to cache
        self._cmgr.write(bdep, f)
        fr = BuildDependencyFetcher.FetchResult(bdep, True,
                                                mgroup.used_mirror_urls,
                                                True)
        self._notifier.post_fetch(bdep, fr)
        return fr

    def _fetch_cpio(self, defer_error=False):
        """Fetches bdeps from the api in a cpio archive.

        It tries to fetch all bdeps from the self._cpio_todo dict.
        A BuildDependencyFetchError is raised if a bdep cannot be
        fetched.

        Keyword arguments:
        defer_error -- if True it does not fail immediately if a bdep is
                       not found and tries to fetch the remaining bdeps
                       (default: False)

        """
        errors = ''
        missing_bdeps = []
        for prpap in sorted(self._cpio_todo.keys()):
            project, repo, arch, package = prpap.split('/', 4)
            br = BuildResult(project, package, repo, arch)
            binary = []
            # maps a cpio entry name to the corresponding bdep
            cpio_bdep = {}
            bdeps = self._cpio_todo[prpap]
            for bdep in bdeps:
                if package == '_repository':
                    name = bdep.get('name')
                    binary.append(name)
                    cpio_bdep[name + '.' + bdep.get('binarytype')] = bdep
                else:
                    binary.append(bdep.get('filename'))
                    cpio_bdep[bdep.get('filename')] = bdep
                self._notifier.pre_fetch(bdep, self.find_fetch_result(bdep))
            archive = br.binarylist(view='cpio', binary=binary)
            for archive_file in archive:
                if archive_file.hdr.name == '.errors':
                    errors += "\n" + archive_file.read().strip()
                    continue
                bdep = cpio_bdep[archive_file.hdr.name]
                self._cmgr.write(bdep, archive_file)
            # check if we got all files
            for bdep in bdeps:
                exists = self._cmgr.exists(bdep)
                fr = self.find_fetch_result(bdep)
                if fr is None:
                    # fr might be None if fetch was invoked with
                    # use_mirrors=False
                    fr = BuildDependencyFetcher.FetchResult(bdep, exists, [],
                                                            False)
                    self.fetch_results.append(fr)
                if exists:
                    self._notifier.post_fetch(bdep, fr)
                else:
                    missing_bdeps.append(fr)
            if missing_bdeps and not defer_error:
                break
        if missing_bdeps:
            raise BuildDependencyFetchError(missing_bdeps, errors.strip())

    def fetch(self, binfo, defer_error=False, use_mirrors=True):
        """Fetches all missing bdeps.

        binfo is a BuildInfo project whose build dependencies are
        fetched (if they do not exist in the cache).
        A BuildDependencyFetchError is raised if bdep cannot
        be downloaded.

        Keyword arguments:
        defer_error -- if True it does not fail immediately if a bdep is
                       not found and tries to fetch the remaining bdeps
                       (default: False)
        use_mirrors -- if False the bdeps will only be fetched from the api
                       (default: True)

        """
        finfo = self._calculate_fetchinfo(binfo)
        self._notifier.pre(binfo, finfo)
        for bdep in finfo.missing:
            if use_mirrors:
                fr = self._fetch(binfo, bdep)
                self.fetch_results.append(fr)
                if not fr.available:
                    self._append_cpio(binfo.arch, bdep)
            else:
                self._append_cpio(binfo.arch, bdep)
        self._fetch_cpio(defer_error)
        self._notifier.post(self.fetch_results)<|MERGE_RESOLUTION|>--- conflicted
+++ resolved
@@ -5,13 +5,7 @@
 
 import os
 from collections import namedtuple
-<<<<<<< HEAD
 from six.moves.urllib.parse import urlparse
-from urlgrabber import grabber, mirror
-=======
-
-import urlparse
->>>>>>> c63b7eb7
 
 from osc2.build import BuildResult
 from osc2.httprequest import HTTPError, build_url
@@ -183,13 +177,13 @@
         self._prefers = prefers
 
     def _calculate_filename(self, bdep, *args, **kwargs):
-        if bdep.get('name') in list(self._prefers.keys()):
+        if bdep.get('name') in self._prefers.keys():
             return self._prefers[bdep.get('name')]
         return super(NamePreferCacheManager, self)._calculate_filename(
             bdep, *args, **kwargs)
 
     def remove(self, bdep, *args, **kwargs):
-        if bdep.get('name') in list(self._prefers.keys()):
+        if bdep.get('name') in self._prefers.keys():
             # do not unlink package
             del self._prefers[bdep.get('name')]
             return
